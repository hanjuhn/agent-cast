--- conflicted
+++ resolved
@@ -81,10 +81,8 @@
 # Credentials
 credentials.json
 token.json
-<<<<<<< HEAD
 gmail_token.json
 docs_token.json
-=======
 
 # Project specific
 outputs/
@@ -93,5 +91,4 @@
 *.parquet
 *.pickle
 *.sqlite
-*.sqlite.lock
->>>>>>> e5525026
+*.sqlite.lock